import logging
logging.basicConfig(format='%(asctime)s %(message)s')

from environment import ALEEnvironment, GymEnvironment
from replay_memory import ReplayMemory
from deepqnetwork import DeepQNetwork
from agent import Agent
from statistics import Statistics
import random
import argparse
import sys

parser = argparse.ArgumentParser()

def str2bool(v):
  return v.lower() in ("yes", "true", "t", "1")

envarg = parser.add_argument_group('Environment')
<<<<<<< HEAD
envarg.add_argument("game", help="ROM bin file or env id such as Breakout-v0 if training with Open AI Gym.")
envarg.add_argument("--environment", choices=['ale', 'gym'], default='ale', help="Whether to train agent using ALE or OpenAI Gym.")
=======
envarg.add_argument("rom_file", help="ROM bin file if using ale environment or env id such as Breakout-v0 if using gym environemtn")
envarg.add_argument("--environment", type=str, choices=["ale", "gym"], default="ale", help="Whether to train agent using ALE or OpenAI Gym")
>>>>>>> 0488cde9
envarg.add_argument("--display_screen", type=str2bool, default=False, help="Display game screen during training and testing.")
#envarg.add_argument("--sound", type=str2bool, default=False, help="Play (or record) sound.")
envarg.add_argument("--frame_skip", type=int, default=4, help="How many times to repeat each chosen action.")
envarg.add_argument("--repeat_action_probability", type=float, default=0, help="Probability, that chosen action will be repeated. Otherwise random action is chosen during repeating.")
envarg.add_argument("--minimal_action_set", dest="minimal_action_set", type=str2bool, default=True, help="Use minimal action set.")
envarg.add_argument("--color_averaging", type=str2bool, default=True, help="Perform color averaging with previous frame.")
envarg.add_argument("--screen_width", type=int, default=84, help="Screen width after resize.")
envarg.add_argument("--screen_height", type=int, default=84, help="Screen height after resize.")
envarg.add_argument("--record_screen_path", help="Record game screens under this path. Subfolder for each game is created.")
envarg.add_argument("--record_sound_filename", help="Record game sound in this file.")

memarg = parser.add_argument_group('Replay memory')
memarg.add_argument("--replay_size", type=int, default=1000000, help="Maximum size of replay memory.")
memarg.add_argument("--history_length", type=int, default=4, help="How many screen frames form a state.")
memarg.add_argument("--min_reward", type=float, default=-1, help="Minimum reward.")
memarg.add_argument("--max_reward", type=float, default=1, help="Maximum reward.")

netarg = parser.add_argument_group('Deep Q-learning network')
netarg.add_argument("--learning_rate", type=float, default=0.00025, help="Learning rate.")
netarg.add_argument("--discount_rate", type=float, default=0.99, help="Discount rate for future rewards.")
netarg.add_argument("--batch_size", type=int, default=32, help="Batch size for neural network.")
netarg.add_argument('--optimizer', choices=['rmsprop', 'adam', 'adadelta'], default='rmsprop', help='Network optimization algorithm.')
netarg.add_argument("--decay_rate", type=float, default=0.95, help="Decay rate for RMSProp and Adadelta algorithms.")
netarg.add_argument("--clip_error", type=float, default=1, help="Clip error term in update between this number and its negative.")
netarg.add_argument("--target_steps", type=int, default=10000, help="Copy main network to target network after this many steps.")

#netarg.add_argument("--rescale_r", type=str2bool, help="Rescale rewards.")
#missing: bufferSize=512,valid_size=500,min_reward=-1,max_reward=1

neonarg = parser.add_argument_group('Neon')
neonarg.add_argument('--backend', choices=['cpu', 'gpu'], default='gpu', help='backend type')
neonarg.add_argument('--device_id', type=int, default=0, help='gpu device id (only used with GPU backend)')
neonarg.add_argument('--datatype', choices=['float16', 'float32', 'float64'], default='float32', help='default floating point precision for backend [f64 for cpu only]')
neonarg.add_argument('--stochastic_round', const=True, type=int, nargs='?', default=False, help='use stochastic rounding [will round to BITS number of bits if specified]')

antarg = parser.add_argument_group('Agent')
antarg.add_argument("--exploration_rate_start", type=float, default=1, help="Exploration rate at the beginning of decay.")
antarg.add_argument("--exploration_rate_end", type=float, default=0.1, help="Exploration rate at the end of decay.")
antarg.add_argument("--exploration_decay_steps", type=float, default=1000000, help="How many steps to decay the exploration rate.")
antarg.add_argument("--exploration_rate_test", type=float, default=0.05, help="Exploration rate used during testing.")
antarg.add_argument("--train_frequency", type=int, default=4, help="Perform training after this many game steps.")
antarg.add_argument("--train_repeat", type=int, default=1, help="Number of times to sample minibatch during training.")
antarg.add_argument("--random_starts", type=int, default=30, help="Perform max this number of dummy actions after game restart, to produce more random game dynamics.")

nvisarg = parser.add_argument_group('Visualization')
nvisarg.add_argument("--visualization_filters", type=int, default=4, help="Number of filters to visualize from each convolutional layer.")
nvisarg.add_argument("--visualization_file", help="Write layer visualization to this file.")

mainarg = parser.add_argument_group('Main loop')
mainarg.add_argument("--random_steps", type=int, default=50000, help="Populate replay memory with random steps before starting learning.")
mainarg.add_argument("--train_steps", type=int, default=250000, help="How many training steps per epoch.")
mainarg.add_argument("--test_steps", type=int, default=125000, help="How many testing steps after each epoch.")
mainarg.add_argument("--epochs", type=int, default=200, help="How many epochs to run.")
mainarg.add_argument("--play_games", type=int, default=0, help="How many games to play, suppresses training and testing.")
mainarg.add_argument("--load_weights", help="Load network from file.")
mainarg.add_argument("--save_weights_prefix", help="Save network to given file. Epoch and extension will be appended.")
mainarg.add_argument("--csv_file", help="Write training progress to this file.")

comarg = parser.add_argument_group('Common')
comarg.add_argument("--random_seed", type=int, help="Random seed for repeatable experiments.")
comarg.add_argument("--log_level", choices=["DEBUG", "INFO", "WARNING", "ERROR", "CRITICAL"], default="INFO", help="Log level.")
args = parser.parse_args()

logger = logging.getLogger()
logger.setLevel(args.log_level)
<<<<<<< HEAD
=======
# bug with double logging
if args.environment == 'gym':
  logger.handlers.pop()
>>>>>>> 0488cde9

if args.random_seed:
  random.seed(args.random_seed)

# instantiate classes
<<<<<<< HEAD
if args.environment == 'ale':
  env = ALEEnvironment(args.game, args)
elif args.environment == 'gym':
  logger.handlers.pop()
  env = GymEnvironment(args.game, args)
else:
  assert False, "Unknown environment" + args.environment
=======
env = GymEnvironment(args.rom_file, args) if args.environment == 'gym' else ALEEnvironment(args.rom_file, args)
>>>>>>> 0488cde9
mem = ReplayMemory(args.replay_size, args)
net = DeepQNetwork(env.numActions(), args)
agent = Agent(env, mem, net, args)
stats = Statistics(agent, net, mem, env, args)

if args.load_weights:
  logger.info("Loading weights from %s" % args.load_weights)
  net.load_weights(args.load_weights)

if args.play_games:
  logger.info("Playing for %d game(s)" % args.play_games)
  stats.reset()
  agent.play(args.play_games)
  stats.write(0, "play")
  if args.visualization_file:
    from visualization import visualize
    # use states recorded during gameplay. NB! Check buffer size, that it can accomodate one game!
    states = [agent.mem.getState(i) for i in xrange(agent.history_length, agent.mem.current - agent.random_starts)]
    logger.info("Collected %d game states" % len(states))
    import numpy as np
    states = np.array(states)
    states = states / 255.
    visualize(net.model, states, args.visualization_filters, args.visualization_file)
  sys.exit()

if args.random_steps:
  # populate replay memory with random steps
  logger.info("Populating replay memory with %d random moves" % args.random_steps)
  stats.reset()
  agent.play_random(args.random_steps)
  stats.write(0, "random")

# loop over epochs
for epoch in xrange(args.epochs):
  logger.info("Epoch #%d" % (epoch + 1))

  if args.train_steps:
    logger.info(" Training for %d steps" % args.train_steps)
    stats.reset()
    agent.train(args.train_steps, epoch)
    stats.write(epoch + 1, "train")

    if args.save_weights_prefix:
      filename = args.save_weights_prefix + "_%d.pkl" % (epoch + 1)
      logger.info("Saving weights to %s" % filename)
      net.save_weights(filename)

  if args.test_steps:
    logger.info(" Testing for %d steps" % args.test_steps)
    stats.reset()
    agent.test(args.test_steps, epoch)
    stats.write(epoch + 1, "test")

stats.close()
logger.info("All done")<|MERGE_RESOLUTION|>--- conflicted
+++ resolved
@@ -16,13 +16,8 @@
   return v.lower() in ("yes", "true", "t", "1")
 
 envarg = parser.add_argument_group('Environment')
-<<<<<<< HEAD
 envarg.add_argument("game", help="ROM bin file or env id such as Breakout-v0 if training with Open AI Gym.")
-envarg.add_argument("--environment", choices=['ale', 'gym'], default='ale', help="Whether to train agent using ALE or OpenAI Gym.")
-=======
-envarg.add_argument("rom_file", help="ROM bin file if using ale environment or env id such as Breakout-v0 if using gym environemtn")
-envarg.add_argument("--environment", type=str, choices=["ale", "gym"], default="ale", help="Whether to train agent using ALE or OpenAI Gym")
->>>>>>> 0488cde9
+envarg.add_argument("--environment", choices=["ale", "gym"], default="ale", help="Whether to train agent using ALE or OpenAI Gym.")
 envarg.add_argument("--display_screen", type=str2bool, default=False, help="Display game screen during training and testing.")
 #envarg.add_argument("--sound", type=str2bool, default=False, help="Play (or record) sound.")
 envarg.add_argument("--frame_skip", type=int, default=4, help="How many times to repeat each chosen action.")
@@ -88,28 +83,21 @@
 
 logger = logging.getLogger()
 logger.setLevel(args.log_level)
-<<<<<<< HEAD
-=======
-# bug with double logging
-if args.environment == 'gym':
-  logger.handlers.pop()
->>>>>>> 0488cde9
 
 if args.random_seed:
   random.seed(args.random_seed)
 
 # instantiate classes
-<<<<<<< HEAD
 if args.environment == 'ale':
   env = ALEEnvironment(args.game, args)
+  logger.info("Using ALE Environment")
 elif args.environment == 'gym':
   logger.handlers.pop()
   env = GymEnvironment(args.game, args)
+  logger.info("Using Gym Environment")
 else:
   assert False, "Unknown environment" + args.environment
-=======
-env = GymEnvironment(args.rom_file, args) if args.environment == 'gym' else ALEEnvironment(args.rom_file, args)
->>>>>>> 0488cde9
+
 mem = ReplayMemory(args.replay_size, args)
 net = DeepQNetwork(env.numActions(), args)
 agent = Agent(env, mem, net, args)
