--- conflicted
+++ resolved
@@ -4,16 +4,7 @@
 import cv2
 logger = logging.getLogger(__name__)
 
-
 class Environment:
-<<<<<<< HEAD
-  def __init__(self, env_name, args): raise NotImplementedError
-  def numActions(self): raise NotImplementedError
-  def restart(self): raise NotImplementedError
-  def act(self, action): raise NotImplementedError
-  def getScreen(self): raise NotImplementedError
-  def isTerminal(self): raise NotImplementedError
-=======
   def __init__(self):
     pass
 
@@ -36,7 +27,6 @@
   def isTerminal(self):
     # Returns if game is done
     raise NotImplementedError
->>>>>>> 0488cde9
 
 class ALEEnvironment(Environment):
   def __init__(self, rom_file, args):
@@ -103,14 +93,8 @@
     return self.ale.game_over()
 
 class GymEnvironment(Environment):
-<<<<<<< HEAD
-  # For training with Open AI Gym Environment
-  def __init__(self, env_id, args):
-=======
   # For use with Open AI Gym Environment
   def __init__(self, env_id, args):
-    logger.info("Using Gym Environment")
->>>>>>> 0488cde9
     import gym
     self.gym = gym.make(env_id)
     self.obs = None
@@ -124,9 +108,8 @@
     return self.gym.action_space.n
 
   def restart(self):
-    self.gym.reset()
-    self.obs = None
-    self.terminal = None
+    self.obs = self.gym.reset()
+    self.terminal = False
 
   def act(self, action):
     self.obs, reward, self.terminal, _ = self.gym.step(action)
