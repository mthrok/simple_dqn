# Simple DQN

Deep Q-learning agent for replicating DeepMind's results in paper ["Human-level control through deep reinforcement learning"](http://www.nature.com/nature/journal/v518/n7540/full/nature14236.html). It is designed to be simple, fast and easy to extend. In particular:
 * It's Python :).
 * Uses ALE [native Python interface](https://github.com/bbitmaster/ale_python_interface/wiki/Code-Tutorial).
 * Updated to support training and testing with [OpenAI Gym](https://gym.openai.com/).
 * [Fastest convolutions](https://github.com/soumith/convnet-benchmarks) from [Neon deep learning library](http://neon.nervanasys.com/docs/latest/index.html).
 * Every screen is kept only once in replay memory, fast minibatch sampling with Numpy array slicing.
 * The number of array and datatype conversions is minimized.

See the example gameplay videos for Breakout and Pong:

[![Breakout](http://img.youtube.com/vi/KkIf0Ok5GCE/default.jpg)](https://youtu.be/KkIf0Ok5GCE)
[![Pong](http://img.youtube.com/vi/0ZlgrQS3krg/default.jpg)](https://youtu.be/0ZlgrQS3krg)

## Installation

Currently only instructions for Ubuntu are provided. For OS X refer to [ALE](https://github.com/mgbellemare/Arcade-Learning-Environment/blob/master/doc/manual/manual.pdf) and [Neon](http://neon.nervanasys.com/docs/latest/user_guide.html#installation) documentation.

### Neon

Install prerequisites:
```
sudo apt-get install libhdf5-dev libyaml-dev libopencv-dev pkg-config
sudo apt-get install python python-dev python-pip python-virtualenv
```
Check out and compile the code:
```
git clone https://github.com/NervanaSystems/neon.git
cd neon
make
```

If you want to try out the filter visualization, use latest Neon and run `make -e VIS=true` instead. If you’ve already installed Neon without enabling visualization dependencies you’ll need to `touch vis_requirements.txt` prior to the `make -e VIS=true` call to ensure virtualenv Python dependencies get triggered.

Neon installs itself into virtual environment in `.venv`. You need to activate that to import Neon in Python:
```
source .venv/bin/activate
```

### Environment

#### Arcade Learning Environment (optional if using OpenAI Gym)

Install prerequisites:
```
sudo apt-get install cmake libsdl1.2-dev
```
Check out and compile the code:
```
git clone https://github.com/mgbellemare/Arcade-Learning-Environment.git
cd Arcade-Learning-Environment
cmake -DUSE_SDL=ON -DUSE_RLGLUE=OFF -DBUILD_EXAMPLES=ON .
make -j 4
```
Install Python library (assuming you have activated Neon virtual environment):
```
pip install .
```

#### OpenAI Gym (optional if using ALE)

```
git clone git@github.com:openai/gym
cd gym
pip install -e .
pip install -e .[atari]
```

You must also install the atari environments using
```
pip install -e .[atari]
```

### Simple DQN

Prerequisities:
```
pip install numpy argparse logging
```
Neon virtual environment already contains those libraries, but they are listed here, just in case.

Also you need OpenCV, which is pain to install to virtual environment. I ended up with this hack:
```
sudo apt-get install python-opencv
ln -s /usr/lib/python2.7/dist-packages/cv2.so NEON_HOME/.venv/lib/python2.7/site-packages/
```
`NEON_HOME` here means the folder where you installed (cloned) Neon.

Then just check out the code:
```
git clone https://github.com/NervanaSystems/simple_dqn
cd simple_dqn
```

### Optional

For plotting install `matplotlib`:
```
pip install matplotlib
```

For producing game videos install `avconv`:
```
sudo apt-get install libav-tools
```

## Running the code

### Training

To run training for Breakout:
```
./train.sh roms/breakout.bin --environment ale
```

If using OpenAI Gym:
```
<<<<<<< HEAD
./train.sh "Breakout-v0" --environment gym --screen_width 40 --screen_height 52
=======
./train.sh Breakout-v0 --environment gym
>>>>>>> 0488cde9
```

There are plethora of options, just run `./train.sh --help` to see them. While training, the network weights are saved to `snapshots` folder after each epoch. Name of the file is `<game>_<epoch_nr>.pkl`. Training statistics are saved to `results/<game>.csv`, see below how to produce plots from it.

#### Training with Nervana Cloud

To train a model with Nervana Cloud, first install and configure [Nervana Cloud](http://doc.cloud.nervanasys.com/docs/latest/ncloud.html).

Assuming the necessary dependencies are installed, run
```
ncloud train src/main.py --args "roms/breakout.bin --save_weights_prefix snapshopts/breakout --csv_file results/breakout.csv" --custom_code_url https://github.com/NervanaSystems/simple_dqn
```
This will download the repo and run the training script.

### Resuming training

You can resume training by running 
```
./train.sh roms/breakout.bin --load_weights snapshots/breakout_10.pkl
```
Pay attention, that exploration rate starts from 1 and replay memory is empty. To start with lower exploration rate add `--exploration_rate_start 0.1 --exploration_decay_steps 0` to the command line.

### Only testing

To run only testing on a pre-trained model:
```
./test.sh snapshots/breakout_77.pkl
```

To test using OpenAI Gym:
```
python src/test_gym.py Breakout-v0 <output_folder> --load_weights snapshots/breakout_77.pkl
```
After which you can then upload your results to OpenAI Gym. Note that the OpenAI Gym environment differs from the default environment so testing using OpenAI Gym should use a model trained using OpenAI Gym.

#### Testing with Nervana Cloud

To test a model using Nervana Cloud run:
```
ncloud train src/main.py --args "roms/breakout.bin --random_steps 0 --train_steps 0 --epochs 1 --load_weights snapshops/breakout_77.pkl" --custom_code_url https://github.com/NervanaSystems/simple_dqn
```

### Play one game with visualization

To play one game and show game screen while playing:
```
./play.sh snapshots/breakout_77.pkl
```
You can do this even without GPU, by adding `--backend cpu` to command line. During gameplay you can use following keys: 'a' - slow down, 's' - speed up, 'm' - manual control mode, '[' - volume down, ']' - volume up. Visualization works even in text terminal!

### Record game video

To play one game and record a video:
```
./record.sh snapshots/breakout_77.pkl
```
First game frames are extracted to `videos/<game>` folder as PNG files. Then `avconv` is used to convert these into video, which is saved to `videos/<game>_<epoch_nr>.mov`.

### Plotting results

To plot results:
```
./plot.sh results/breakout.csv
```
This produces `results/breakout.png`, which includes four main figures: average reward per game, number of games per phase (training, test or random), average Q-value of validation set and average network loss. You can customize the plotting result with `--fields` option - list comma separated CSV field names (the first row). For example default results are achieved with `--fields average_reward,meanq,nr_games,meancost`. Order of figures is left to right, top to bottom.

### Visualizing filters

To produce filter visualizations with guided backpropagation:

```
./nvis.sh snapshots/breakout_77.pkl
```

What the filter visualization does:

1. first it plays one game to produce a set of states (one state is 4 frames), 
2. then it finds the states which activate each filter the most,
3. finally it carries out guided backpropagation to show which parts of the screen affect the "activeness" of each filter the most. 

The result is written to file `results/<game>.html`. By default only 4 filters from each convolutional layer are visualized. To see more filters add `--visualization_filters <nr_filters>` to the command line.

NB! Because it is not very clear how to visualize the state consisting of  4 frames, I made a simplification - I'm using only the last 3 frames and putting them to different color channels. So everything that is gray hasn't changed, blue is the most recent change, then green and then red. It is easier to understand if you look at the trace of a ball - it is marked by red-green-blue.

### Profiling

There are three additional scripts for profiling:
 * `profile_train.sh` - runs Pong game 1000 steps in training mode. This is for figuring out bottlenecks in minibatch sampling and network training code. Prediction is disabled by setting exploration rate to 1.
 * `profile_test.sh` - runs Pong game 1000 steps in testing mode. This is for figuring out bottlenecks in prediction code. Exploration is disabled by setting exploration rate to 0.
 * `profile_random.sh` - runs Pong game 1000 steps with random actions. This is for measuring performance of ALE interface, network is not used at all.

### Known differences

 * Testing experiences are stored in replay memory. I initially tought it was harmless and made code simpler, but on a second thought it may affect the replay memory distribution in unexpected ways and it's just not correct to see test data during training.
 * DeepMind considers loss of life as episode end, but only during training.

These are currently in TODO list.

## Credits

This wouldn't have happened without inspiration and preceding work from my fellow PhD students [Kristjan Korjus](https://github.com/kristjankorjus), [Ardi Tampuu](https://github.com/RDTm), [Ilya Kuzovkin](https://github.com/kuz) and [Taivo Pungas](https://github.com/taivop) from [Computational Neuroscience lab](http://neuro.cs.ut.ee/) run by Raul Vicente in [University of Tartu](http://www.ut.ee/en), [Estonia](https://e-estonia.com/). Also I would like to thank [Nathan Sprague](https://github.com/spragunr) and other nice folks at [Deep Q-Learning list](https://groups.google.com/forum/#!forum/deep-q-learning).<|MERGE_RESOLUTION|>--- conflicted
+++ resolved
@@ -67,11 +67,6 @@
 pip install -e .[atari]
 ```
 
-You must also install the atari environments using
-```
-pip install -e .[atari]
-```
-
 ### Simple DQN
 
 Prerequisities:
@@ -89,7 +84,7 @@
 
 Then just check out the code:
 ```
-git clone https://github.com/NervanaSystems/simple_dqn
+git clone https://github.com/tambetm/simple_dqn
 cd simple_dqn
 ```
 
@@ -111,16 +106,12 @@
 
 To run training for Breakout:
 ```
-./train.sh roms/breakout.bin --environment ale
+./train.sh roms/breakout.bin
 ```
 
 If using OpenAI Gym:
 ```
-<<<<<<< HEAD
-./train.sh "Breakout-v0" --environment gym --screen_width 40 --screen_height 52
-=======
 ./train.sh Breakout-v0 --environment gym
->>>>>>> 0488cde9
 ```
 
 There are plethora of options, just run `./train.sh --help` to see them. While training, the network weights are saved to `snapshots` folder after each epoch. Name of the file is `<game>_<epoch_nr>.pkl`. Training statistics are saved to `results/<game>.csv`, see below how to produce plots from it.
