# Simple DQN

Deep Q-learning agent for replicating DeepMind's results in paper ["Human-level control through deep reinforcement learning"](http://www.nature.com/nature/journal/v518/n7540/full/nature14236.html). It is designed to be simple, fast and easy to extend. In particular:
 * It's Python :).
<<<<<<< HEAD
 * Uses ALE [native Python interface](https://github.com/bbitmaster/ale_python_interface/wiki/Code-Tutorial).
 * Updated to support training and testing with [OpenAI Gym](https://gym.openai.com/).
 * [Fastest convolutions](https://github.com/soumith/convnet-benchmarks) from [Neon deep learning library](http://neon.nervanasys.com/docs/latest/index.html).
=======
 * ALE [native Python interface](https://github.com/bbitmaster/ale_python_interface/wiki/Code-Tutorial) is used (optional if using OpenAI Gym).
 * Updated to support training and testing with OpenAI Gym.
 * [Fastest convolutions](https://github.com/NervanaSystems/neon) from [Neon deep learning library](http://neon.nervanasys.com/docs/latest/index.html).
>>>>>>> 2ee65fd0
 * Every screen is kept only once in replay memory, fast minibatch sampling with Numpy array slicing.
 * The number of array and datatype conversions is minimized.

See the example gameplay videos for Breakout and Pong:

[![Breakout](http://img.youtube.com/vi/KkIf0Ok5GCE/default.jpg)](https://youtu.be/KkIf0Ok5GCE)
[![Pong](http://img.youtube.com/vi/0ZlgrQS3krg/default.jpg)](https://youtu.be/0ZlgrQS3krg)

## Installation

Currently only instructions for Ubuntu are provided. For OS X refer to [ALE](https://github.com/mgbellemare/Arcade-Learning-Environment/blob/master/doc/manual/manual.pdf) and [Neon](http://neon.nervanasys.com/docs/latest/installation.html) documentation.

### Neon

Install prerequisites:
```
sudo apt-get install libhdf5-dev libyaml-dev libopencv-dev pkg-config
sudo apt-get install python python-dev python-pip python-virtualenv
```
Check out and compile the code:
```
git clone https://github.com/NervanaSystems/neon.git
cd neon
make
```

If you want to try out the filter visualization, use latest Neon and run `make -e VIS=true` instead. If you’ve already installed Neon without enabling visualization dependencies you’ll need to `touch vis_requirements.txt` prior to the `make -e VIS=true` call to ensure virtualenv Python dependencies get triggered.

Neon installs itself into virtual environment in `.venv`. You need to activate that to import Neon in Python:
```
source .venv/bin/activate
```

### Environment

#### Arcade Learning Environment (optional if using OpenAI Gym)

Install prerequisites:
```
sudo apt-get install cmake libsdl1.2-dev
```
Check out and compile the code:
```
git clone https://github.com/mgbellemare/Arcade-Learning-Environment.git
cd Arcade-Learning-Environment
cmake -DUSE_SDL=ON -DUSE_RLGLUE=OFF -DBUILD_EXAMPLES=ON .
make -j 4
```
Install Python library (assuming you have activated Neon virtual environment):
```
pip install .
```

#### OpenAI Gym (optional if using ALE)

```
pip install gym
pip install gym[atari]
```

### Simple DQN

Prerequisities:
```
pip install numpy argparse logging
```
Neon virtual environment already contains those libraries, but they are listed here, just in case.

Also you need OpenCV, which is pain to install to virtual environment. I ended up with this hack:
```
sudo apt-get install python-opencv
ln -s /usr/lib/python2.7/dist-packages/cv2.so NEON_HOME/.venv/lib/python2.7/site-packages/
```
`NEON_HOME` here means the folder where you installed (cloned) Neon.

Then just check out the code:
```
git clone https://github.com/tambetm/simple_dqn
cd simple_dqn
```

### Optional

For plotting install `matplotlib`:
```
pip install matplotlib
```

For producing game videos install `avconv`:
```
sudo apt-get install libav-tools
```

## Running the code

### Training

To run training for Breakout:
```
./train.sh roms/breakout.bin
```

If using OpenAI Gym:
```
./train.sh Breakout-v0 --environment gym
```

There are plethora of options, just run `./train.sh --help` to see them. While training, the network weights are saved to `snapshots` folder after each epoch. Name of the file is `<game>_<epoch_nr>.pkl`. Training statistics are saved to `results/<game>.csv`, see below how to produce plots from it.

#### Training with Nervana Cloud

To train a model with Nervana Cloud, first install and configure [Nervana Cloud](http://doc.cloud.nervanasys.com/docs/latest/ncloud.html).

Assuming the necessary dependencies are installed, run
```
ncloud train src/main.py --args "roms/breakout.bin --save_weights_prefix snapshopts/breakout --csv_file results/breakout.csv" --custom_code_url https://github.com/NervanaSystems/simple_dqn
```
This will download the repo and run the training script.

### Resuming training

You can resume training by running 
```
./train.sh roms/breakout.bin --load_weights snapshots/breakout_10.pkl
```
Pay attention, that exploration rate starts from 1 and replay memory is empty. To start with lower exploration rate add `--exploration_rate_start 0.1 --exploration_decay_steps 0` to the command line.

### Only testing

To run only testing on a pre-trained model:
```
./test.sh snapshots/breakout_77.pkl
```

To test using OpenAI Gym:
```
python src/test_gym.py Breakout-v0 <output_folder> --load_weights snapshots/breakout_77.pkl
```
After which you can then upload your results to OpenAI Gym. Note that the OpenAI Gym environment differs from the default environment so testing using OpenAI Gym should use a model trained using OpenAI Gym.

#### Testing with Nervana Cloud

To test a model using Nervana Cloud run:
```
ncloud train src/main.py --args "roms/breakout.bin --random_steps 0 --train_steps 0 --epochs 1 --load_weights snapshops/breakout_77.pkl" --custom_code_url https://github.com/NervanaSystems/simple_dqn
```

### Play one game with visualization

To play one game and show game screen while playing:
```
./play.sh snapshots/breakout_77.pkl
```
You can do this even without GPU, by adding `--backend cpu` to command line. During gameplay you can use following keys: 'a' - slow down, 's' - speed up, 'm' - manual control mode, '[' - volume down, ']' - volume up. Visualization works even in text terminal!

### Record game video

To play one game and record a video:
```
./record.sh snapshots/breakout_77.pkl
```
First game frames are extracted to `videos/<game>` folder as PNG files. Then `avconv` is used to convert these into video, which is saved to `videos/<game>_<epoch_nr>.mov`.

### Plotting results

To plot results:
```
./plot.sh results/breakout.csv
```
This produces `results/breakout.png`, which includes four main figures: average reward per game, number of games per phase (training, test or random), average Q-value of validation set and average network loss. You can customize the plotting result with `--fields` option - list comma separated CSV field names (the first row). For example default results are achieved with `--fields average_reward,meanq,nr_games,meancost`. Order of figures is left to right, top to bottom.

### Visualizing filters

To produce filter visualizations with guided backpropagation:

```
./nvis.sh snapshots/breakout_77.pkl
```

What the filter visualization does:

1. first it plays one game to produce a set of states (one state is 4 frames), 
2. then it finds the states which activate each filter the most,
3. finally it carries out guided backpropagation to show which parts of the screen affect the "activeness" of each filter the most. 

The result is written to file `results/<game>.html`. By default only 4 filters from each convolutional layer are visualized. To see more filters add `--visualization_filters <nr_filters>` to the command line.

NB! Because it is not very clear how to visualize the state consisting of  4 frames, I made a simplification - I'm using only the last 3 frames and putting them to different color channels. So everything that is gray hasn't changed, blue is the most recent change, then green and then red. It is easier to understand if you look at the trace of a ball - it is marked by red-green-blue.

### Profiling

There are three additional scripts for profiling:
 * `profile_train.sh` - runs Pong game 1000 steps in training mode. This is for figuring out bottlenecks in minibatch sampling and network training code. Prediction is disabled by setting exploration rate to 1.
 * `profile_test.sh` - runs Pong game 1000 steps in testing mode. This is for figuring out bottlenecks in prediction code. Exploration is disabled by setting exploration rate to 0.
 * `profile_random.sh` - runs Pong game 1000 steps with random actions. This is for measuring performance of ALE interface, network is not used at all.

### Known differences

 * Testing experiences are stored in replay memory. I initially tought it was harmless and made code simpler, but on a second thought it may affect the replay memory distribution in unexpected ways and it's just not correct to see test data during training.
 * DeepMind considers loss of life as episode end, but only during training.

These are currently in TODO list.

## Credits

This wouldn't have happened without inspiration and preceding work from my fellow PhD students [Kristjan Korjus](https://github.com/kristjankorjus), [Ardi Tampuu](https://github.com/RDTm), [Ilya Kuzovkin](https://github.com/kuz) and [Taivo Pungas](https://github.com/taivop) from [Computational Neuroscience lab](http://neuro.cs.ut.ee/) run by Raul Vicente in [University of Tartu](http://www.ut.ee/en), [Estonia](https://e-estonia.com/). Also I would like to thank [Nathan Sprague](https://github.com/spragunr) and other nice folks at [Deep Q-Learning list](https://groups.google.com/forum/#!forum/deep-q-learning).<|MERGE_RESOLUTION|>--- conflicted
+++ resolved
@@ -2,15 +2,9 @@
 
 Deep Q-learning agent for replicating DeepMind's results in paper ["Human-level control through deep reinforcement learning"](http://www.nature.com/nature/journal/v518/n7540/full/nature14236.html). It is designed to be simple, fast and easy to extend. In particular:
  * It's Python :).
-<<<<<<< HEAD
  * Uses ALE [native Python interface](https://github.com/bbitmaster/ale_python_interface/wiki/Code-Tutorial).
  * Updated to support training and testing with [OpenAI Gym](https://gym.openai.com/).
  * [Fastest convolutions](https://github.com/soumith/convnet-benchmarks) from [Neon deep learning library](http://neon.nervanasys.com/docs/latest/index.html).
-=======
- * ALE [native Python interface](https://github.com/bbitmaster/ale_python_interface/wiki/Code-Tutorial) is used (optional if using OpenAI Gym).
- * Updated to support training and testing with OpenAI Gym.
- * [Fastest convolutions](https://github.com/NervanaSystems/neon) from [Neon deep learning library](http://neon.nervanasys.com/docs/latest/index.html).
->>>>>>> 2ee65fd0
  * Every screen is kept only once in replay memory, fast minibatch sampling with Numpy array slicing.
  * The number of array and datatype conversions is minimized.
 
